<!doctype html>

<html lang="en-US" dir="ltr">

  <head>
    <meta charset="utf-8">
<title>Timbuktu swift / Minimalist, UX developer, designer, urban explorer</title>
<meta name="generator" content="Nue v1.0.0-RC.2 (nuejs.org)">
<<<<<<< HEAD
<meta name="date.updated" content="2025-02-07T08:21:15.249Z">
=======
<meta name="date.updated" content="2025-02-07T08:04:53.827Z">
>>>>>>> 3ff4a85c
<meta name="viewport" content="width=device-width,initial-scale=1">
<meta name="description" content="I&apos;m Emma Bennett, a design engineer from Berlin. I build websites that are exceptionally well-designed &#x2014; inside, and outside.">
<meta name="author" content="Timbuktu DEV">
<meta property="og:title" content="Minimalist, UX developer, designer, urban explorer">
<meta property="og:description" content="I&apos;m Emma Bennett, a design engineer from Berlin. I build websites that are exceptionally well-designed &#x2014; inside, and outside.">
<meta property="og:image" content="https://simple-blog.nuejs.org/img/og_emma.png">
<meta name="nue:components" content=" ">
<meta name="nue:include" content="gallery motion">
<meta name="nue:globals" content="@global">
<meta name="nue:libs" content="@library">
<link rel="icon" type="image/jpg" href="/img/favicon.jpg">
<style href="/@global/colors.css">:root {
  --gray-100: #f3f4f6;
  --gray-200: #e5e7eb;
  --gray-300: #d1d5db;
  --gray-500: #6b7280;
  --gray-800: #1f2937;
  --gray-900: #111827;
  --main-500: #3b82f6;
  --main-600: #2563eb;
  --marker: #ffff7a;
}
</style>
<style href="/@global/layout.css">*, :before, :after {
  box-sizing: border-box;
}

ul, ol, figure, pre {
  margin: 2em 0;
}

body {
  max-width: 1000px;
  margin: 0 auto;
  padding: 2% 5%;

  & > header nav {
    justify-content: space-between;
    margin-bottom: 4rem;
    display: flex;

    & > a:first-child {
      background: url("/img/avatar-rounded.jpg") 0 / 2em no-repeat;
      padding-left: 2.5em;
    }

    & a {
      padding: 1em 0;
    }
  }

  & article {
    & > header {
      margin-bottom: 2rem;
    }

    & > section {
      max-width: 700px;
      margin: 0 auto;
    }
  }

  & > footer {
    border-top: 1px solid var(--gray-200);
    margin-top: 8rem;

    & nav {
      gap: .5em;
      padding: 1rem 0;
      display: flex;

      & a {
        opacity: .8;
      }

      & a:hover {
        opacity: 1;
      }

      & a:nth-child(2) {
        margin-left: auto;
      }
    }
  }
}
</style>
<style href="/@global/typography.css">body {
  font-family: -apple-system, BlinkMacSystemFont, Avenir Next, Segoe UI, Roboto;
}

h1 {
  letter-spacing: -.03em;
  font-size: 2.6rem;

  &, & + p {
    text-align: center;
    text-wrap: balance;
    max-width: 40rem;
    margin: 0 auto .2em;
  }

  & + p {
    margin-bottom: 2em;
    font-size: 1.15em;
    font-weight: 300;
  }
}

a {
  text-decoration: none;

  nav & {
    color: var(--gray-900);
    font-weight: 500;

    &[aria-current] {
      text-decoration: 2px underline var(--main-500);
      text-underline-offset: 8px;
    }
  }
}

p, li {
  color: var(--gray-500);
  line-height: 1.65;

  & strong {
    color: var(--gray-800);
  }
}
</style>
<style href="/@library/gallery.css">.gallery {
  margin-block: 4rem;
  padding: 0;
  list-style: none;

  & li {
    margin-bottom: 10%;
  }

  & figure {
    align-items: flex-start;
    gap: 3rem;
    transition: transform .1s;
    display: flex;

    &:hover {
      transform: scale(1.01);
    }

    @media (width < 900px) {
      & img {
        display: none;
      }
    }
  }

  & time {
    color: var(--gray-500);
    font-size: 85%;
    font-weight: 300;
  }

  & h2 {
    color: var(--gray-800);
    text-wrap: balance;
    margin: 0;
    font-size: 1.05em;
    font-weight: 500;
    line-height: 1.5;
  }

  & p {
    margin-block: .5em;
  }

  & img {
    border-radius: 4px;
    max-width: 18em;
  }
}
</style>
<style href="/@library/motion.css">header, h1, h1 + p, h1 + p + * {
  filter: none;
  opacity: 1;
  transition: opacity .5s, filter .7s;

  @starting-style {
    & {
      filter: blur(10px);
      opacity: 0;
    }
  }
}

h1 {
  transition-delay: .1s;
}

h1 + p {
  transition-delay: .2s;
}

h1 + p + * {
  transition-delay: .4s;
}

article {
  view-transition-name: article;
}

::view-transition-old(article) {
  transition: all .8s;
  transform: scale(1.2)translateY(2em);
}
</style>
<script src="/@nue/hotreload.js" type="module"></script>
<script src="/@nue/view-transitions.js" type="module"></script>
    
  </head>

  <body>
    
    <header>
  <nav><a href="/">Timbuktu swift</a>
<a href="/contact/">Contact</a></nav>
</header>
    
    <main>
    

    <article>
      
      <section><h1>Minimalist, UX developer, designer, urban explorer</h1>
<p>I&apos;m Emma Bennett, a design engineer from Berlin. I build websites that are exceptionally well-designed &#x2014; inside, and outside.</p>
<ul class="gallery"><li class="is-new"><time datetime="2025-02-07T08:04:53.824Z">February 7, 2025</time><a href="/blog/compiling-css-with-vite-and-lightningcss.html"><p>Vite&#xc640; Lightning CSS&#xb85c; CSS &#xcef4;&#xd30c;&#xc77c;&#xd558;&#xae30;</p></a></li>
<li class="is-new"><a href="/blog/vue-inertia-laravel.html"><figure><img src="/blog/img/ui-thumb.png" loading="lazy"><figcaption><time datetime="2025-02-06T00:00:00.000Z">February 6, 2025</time><h2>Vue 3 + Laravel Inertia&#xc5d0;&#xc11c; &#xb2e4;&#xb978; &#xd398;&#xc774;&#xc9c0; &#xb370;&#xc774;&#xd130; &#xac00;&#xc838;&#xc624;&#xae30; &#xac00;&#xc774;&#xb4dc;</h2><p><strong>1. Inertia Router &#xc0ac;&#xc6a9;&#xd558;&#xae30;</strong></p></figcaption></figure></a></li>
<li class="is-new"><a href="/blog/vue-inertia-laravel-fetchData-useCase.html"><figure><img src="/blog/img/ui-thumb.png" loading="lazy"><figcaption><time datetime="2025-02-06T00:00:00.000Z">February 6, 2025</time><h2>Vue 3 + Laravel Inertia&#xc5d0;&#xc11c; &#xb2e4;&#xb978; &#xd398;&#xc774;&#xc9c0; &#xb370;&#xc774;&#xd130; &#xac00;&#xc838;&#xc624;&#xae30; &#xbaa8;&#xbc94;&#xc0ac;&#xb840; &#xac00;&#xc774;&#xb4dc;</h2><p><strong>1. &#xb370;&#xc774;&#xd130; &#xb85c;&#xb529; &#xc0c1;&#xd0dc;</strong></p></figcaption></figure></a></li>
<li><a href="/blog/scaleable-design-system.html"><figure><img src="/blog/img/ui-thumb.png" loading="lazy"><figcaption><time datetime="2025-01-18T00:00:00.000Z">January 18, 2025</time><h2>Crafting a scaleable CSS design system</h2><p>Design systems are key to managing code at scale, but creating one that&#x2019;s flexible and maintainable takes work. A key to success is to break UI elements into reusable, abstracted components.</p></figcaption></figure></a></li>
<li><a href="/blog/color-strategies.html"><figure><img src="/blog/img/colors-thumb.png" loading="lazy"><figcaption><time datetime="2024-11-23T00:00:00.000Z">November 23, 2024</time><h2>Practical strategies for using colors in CSS</h2><p>Working with color is one of the most fun parts of web design. In this post, we&apos;ll explore simple, real-world tips for effectively using color in your stylesheets.</p></figcaption></figure></a></li>
<li><a href="/blog/class-naming-strategies.html"><figure><img src="/blog/img/dashboard-thumb.png" loading="lazy"><figcaption><time datetime="2024-08-13T00:00:00.000Z">August 13, 2024</time><h2>CSS class naming strategies for scaleable dashboard design</h2><p>In web development, CSS and design work hand-in-hand to create compelling user experiences. CSS brings designs to life digitally, translating visual mockups into actual rendered elements.</p></figcaption></figure></a></li></ul></section>
      
    </article>

    
  </main>
    <footer>
  <nav><a href="/">&#xa9; Timbuktu swift</a>
<a href="//x.com/tipiirai"><img src="/img/twitter.svg" width="22" height="22" alt="Twitter (X) profile"></a>
<a href="//github.com/nuejs/nue/"><img src="/img/github.svg" width="22" height="22" alt="Github Projects"></a>
<a href="//linkedin.com/in/tipiirai"><img src="/img/linkedin.svg" width="22" height="22" alt="LinkedIn profile"></a></nav>
</footer>
    
  </body>

</html><|MERGE_RESOLUTION|>--- conflicted
+++ resolved
@@ -6,11 +6,7 @@
     <meta charset="utf-8">
 <title>Timbuktu swift / Minimalist, UX developer, designer, urban explorer</title>
 <meta name="generator" content="Nue v1.0.0-RC.2 (nuejs.org)">
-<<<<<<< HEAD
 <meta name="date.updated" content="2025-02-07T08:21:15.249Z">
-=======
-<meta name="date.updated" content="2025-02-07T08:04:53.827Z">
->>>>>>> 3ff4a85c
 <meta name="viewport" content="width=device-width,initial-scale=1">
 <meta name="description" content="I&apos;m Emma Bennett, a design engineer from Berlin. I build websites that are exceptionally well-designed &#x2014; inside, and outside.">
 <meta name="author" content="Timbuktu DEV">
@@ -229,21 +225,21 @@
 </style>
 <script src="/@nue/hotreload.js" type="module"></script>
 <script src="/@nue/view-transitions.js" type="module"></script>
-    
+
   </head>
 
   <body>
-    
+
     <header>
   <nav><a href="/">Timbuktu swift</a>
 <a href="/contact/">Contact</a></nav>
 </header>
-    
+
     <main>
-    
+
 
     <article>
-      
+
       <section><h1>Minimalist, UX developer, designer, urban explorer</h1>
 <p>I&apos;m Emma Bennett, a design engineer from Berlin. I build websites that are exceptionally well-designed &#x2014; inside, and outside.</p>
 <ul class="gallery"><li class="is-new"><time datetime="2025-02-07T08:04:53.824Z">February 7, 2025</time><a href="/blog/compiling-css-with-vite-and-lightningcss.html"><p>Vite&#xc640; Lightning CSS&#xb85c; CSS &#xcef4;&#xd30c;&#xc77c;&#xd558;&#xae30;</p></a></li>
@@ -252,10 +248,10 @@
 <li><a href="/blog/scaleable-design-system.html"><figure><img src="/blog/img/ui-thumb.png" loading="lazy"><figcaption><time datetime="2025-01-18T00:00:00.000Z">January 18, 2025</time><h2>Crafting a scaleable CSS design system</h2><p>Design systems are key to managing code at scale, but creating one that&#x2019;s flexible and maintainable takes work. A key to success is to break UI elements into reusable, abstracted components.</p></figcaption></figure></a></li>
 <li><a href="/blog/color-strategies.html"><figure><img src="/blog/img/colors-thumb.png" loading="lazy"><figcaption><time datetime="2024-11-23T00:00:00.000Z">November 23, 2024</time><h2>Practical strategies for using colors in CSS</h2><p>Working with color is one of the most fun parts of web design. In this post, we&apos;ll explore simple, real-world tips for effectively using color in your stylesheets.</p></figcaption></figure></a></li>
 <li><a href="/blog/class-naming-strategies.html"><figure><img src="/blog/img/dashboard-thumb.png" loading="lazy"><figcaption><time datetime="2024-08-13T00:00:00.000Z">August 13, 2024</time><h2>CSS class naming strategies for scaleable dashboard design</h2><p>In web development, CSS and design work hand-in-hand to create compelling user experiences. CSS brings designs to life digitally, translating visual mockups into actual rendered elements.</p></figcaption></figure></a></li></ul></section>
-      
+
     </article>
 
-    
+
   </main>
     <footer>
   <nav><a href="/">&#xa9; Timbuktu swift</a>
@@ -263,7 +259,7 @@
 <a href="//github.com/nuejs/nue/"><img src="/img/github.svg" width="22" height="22" alt="Github Projects"></a>
 <a href="//linkedin.com/in/tipiirai"><img src="/img/linkedin.svg" width="22" height="22" alt="LinkedIn profile"></a></nav>
 </footer>
-    
+
   </body>
 
 </html>